/*
 *  Copyright (c) 2016-2018, The OpenThread Authors.
 *  All rights reserved.
 *
 *  Redistribution and use in source and binary forms, with or without
 *  modification, are permitted provided that the following conditions are met:
 *  1. Redistributions of source code must retain the above copyright
 *     notice, this list of conditions and the following disclaimer.
 *  2. Redistributions in binary form must reproduce the above copyright
 *     notice, this list of conditions and the following disclaimer in the
 *     documentation and/or other materials provided with the distribution.
 *  3. Neither the name of the copyright holder nor the
 *     names of its contributors may be used to endorse or promote products
 *     derived from this software without specific prior written permission.
 *
 *  THIS SOFTWARE IS PROVIDED BY THE COPYRIGHT HOLDERS AND CONTRIBUTORS "AS IS"
 *  AND ANY EXPRESS OR IMPLIED WARRANTIES, INCLUDING, BUT NOT LIMITED TO, THE
 *  IMPLIED WARRANTIES OF MERCHANTABILITY AND FITNESS FOR A PARTICULAR PURPOSE
 *  ARE DISCLAIMED. IN NO EVENT SHALL THE COPYRIGHT HOLDER OR CONTRIBUTORS BE
 *  LIABLE FOR ANY DIRECT, INDIRECT, INCIDENTAL, SPECIAL, EXEMPLARY, OR
 *  CONSEQUENTIAL DAMAGES (INCLUDING, BUT NOT LIMITED TO, PROCUREMENT OF
 *  SUBSTITUTE GOODS OR SERVICES; LOSS OF USE, DATA, OR PROFITS; OR BUSINESS
 *  INTERRUPTION) HOWEVER CAUSED AND ON ANY THEORY OF LIABILITY, WHETHER IN
 *  CONTRACT, STRICT LIABILITY, OR TORT (INCLUDING NEGLIGENCE OR OTHERWISE)
 *  ARISING IN ANY WAY OUT OF THE USE OF THIS SOFTWARE, EVEN IF ADVISED OF THE
 *  POSSIBILITY OF SUCH DAMAGE.
 */

/**
 * @file
 *   This file implements the subset of IEEE 802.15.4 MAC primitives.
 */

#include "sub_mac.hpp"

#include <stdio.h>

#include <openthread/platform/time.h>

#include "common/code_utils.hpp"
#include "common/debug.hpp"
#include "common/instance.hpp"
#include "common/locator_getters.hpp"
#include "common/log.hpp"
#include "common/num_utils.hpp"
#include "common/random.hpp"
#include "common/time.hpp"
#include "mac/mac_frame.hpp"

namespace ot {
namespace Mac {

RegisterLogModule("SubMac");

SubMac::SubMac(Instance &aInstance)
    : InstanceLocator(aInstance)
    , mRadioCaps(Get<Radio>().GetCaps())
    , mTransmitFrame(Get<Radio>().GetTransmitBuffer())
    , mCallbacks(aInstance)
    , mTimer(aInstance)
#if OPENTHREAD_CONFIG_MAC_CSL_RECEIVER_ENABLE
    , mCslTimer(aInstance, SubMac::HandleCslTimer)
#endif
{
#if OPENTHREAD_CONFIG_MAC_CSL_RECEIVER_ENABLE
    mCslParentAccuracy.Init();
#endif

    Init();
}

void SubMac::Init(void)
{
    mState           = kStateDisabled;
    mCsmaBackoffs    = 0;
    mTransmitRetries = 0;
    mShortAddress    = kShortAddrInvalid;
    mExtAddress.Clear();
    mRxOnWhenBackoff   = true;
    mEnergyScanMaxRssi = Radio::kInvalidRssi;
    mEnergyScanEndTime = Time{0};
#if OPENTHREAD_CONFIG_MAC_ADD_DELAY_ON_NO_ACK_ERROR_BEFORE_RETRY
    mRetxDelayBackOffExponent = kRetxDelayMinBackoffExponent;
#endif

#if OPENTHREAD_CONFIG_MAC_FILTER_ENABLE
    mRadioFilterEnabled = false;
#endif

    mPrevKey.Clear();
    mCurrKey.Clear();
    mNextKey.Clear();

    mFrameCounter = 0;
    mKeyId        = 0;
    mTimer.Stop();

#if OPENTHREAD_CONFIG_MAC_CSL_RECEIVER_ENABLE
    mCslPeriod     = 0;
    mCslChannel    = 0;
    mCslPeerShort  = 0;
    mIsCslSampling = false;
    mCslSampleTime = TimeMicro{0};
    mCslLastSync   = TimeMicro{0};
    mCslTimer.Stop();
#endif
}

otRadioCaps SubMac::GetCaps(void) const
{
    otRadioCaps caps;

#if OPENTHREAD_RADIO || OPENTHREAD_CONFIG_LINK_RAW_ENABLE
    caps = mRadioCaps;

#if OPENTHREAD_CONFIG_MAC_SOFTWARE_ACK_TIMEOUT_ENABLE
    caps |= OT_RADIO_CAPS_ACK_TIMEOUT;
#endif

#if OPENTHREAD_CONFIG_MAC_SOFTWARE_CSMA_BACKOFF_ENABLE
    caps |= OT_RADIO_CAPS_CSMA_BACKOFF;
#endif

#if OPENTHREAD_CONFIG_MAC_SOFTWARE_RETRANSMIT_ENABLE
    caps |= OT_RADIO_CAPS_TRANSMIT_RETRIES;
#endif

#if OPENTHREAD_CONFIG_MAC_SOFTWARE_ENERGY_SCAN_ENABLE
    caps |= OT_RADIO_CAPS_ENERGY_SCAN;
#endif

#if OPENTHREAD_CONFIG_MAC_SOFTWARE_TX_SECURITY_ENABLE && (OPENTHREAD_CONFIG_THREAD_VERSION >= OT_THREAD_VERSION_1_2)
    caps |= OT_RADIO_CAPS_TRANSMIT_SEC;
#endif

#if OPENTHREAD_CONFIG_MAC_SOFTWARE_TX_TIMING_ENABLE && (OPENTHREAD_CONFIG_THREAD_VERSION >= OT_THREAD_VERSION_1_2)
    caps |= OT_RADIO_CAPS_TRANSMIT_TIMING;
#endif

#if OPENTHREAD_CONFIG_MAC_SOFTWARE_RX_TIMING_ENABLE && (OPENTHREAD_CONFIG_THREAD_VERSION >= OT_THREAD_VERSION_1_2)
    caps |= OT_RADIO_CAPS_RECEIVE_TIMING;
#endif

#else
    caps = OT_RADIO_CAPS_ACK_TIMEOUT | OT_RADIO_CAPS_CSMA_BACKOFF | OT_RADIO_CAPS_TRANSMIT_RETRIES |
           OT_RADIO_CAPS_ENERGY_SCAN | OT_RADIO_CAPS_TRANSMIT_SEC | OT_RADIO_CAPS_TRANSMIT_TIMING |
           OT_RADIO_CAPS_RECEIVE_TIMING;
#endif

    return caps;
}

void SubMac::SetPanId(PanId aPanId)
{
    Get<Radio>().SetPanId(aPanId);
    LogDebg("RadioPanId: 0x%04x", aPanId);
}

void SubMac::SetShortAddress(ShortAddress aShortAddress)
{
    mShortAddress = aShortAddress;
    Get<Radio>().SetShortAddress(mShortAddress);
    LogDebg("RadioShortAddress: 0x%04x", mShortAddress);
}

void SubMac::SetExtAddress(const ExtAddress &aExtAddress)
{
    ExtAddress address;

    mExtAddress = aExtAddress;

    // Reverse the byte order before setting on radio.
    address.Set(aExtAddress.m8, ExtAddress::kReverseByteOrder);
    Get<Radio>().SetExtendedAddress(address);

    LogDebg("RadioExtAddress: %s", mExtAddress.ToString().AsCString());
}

Error SubMac::Enable(void)
{
    Error error = kErrorNone;

    VerifyOrExit(mState == kStateDisabled);

    SuccessOrExit(error = Get<Radio>().Enable());
    SuccessOrExit(error = Get<Radio>().Sleep());

    SetState(kStateSleep);

exit:
    SuccessOrAssert(error);
    return error;
}

Error SubMac::Disable(void)
{
    Error error;

#if OPENTHREAD_CONFIG_MAC_CSL_RECEIVER_ENABLE
    mCslTimer.Stop();
#endif

    mTimer.Stop();
    SuccessOrExit(error = Get<Radio>().Sleep());
    SuccessOrExit(error = Get<Radio>().Disable());
    SetState(kStateDisabled);

exit:
    return error;
}

Error SubMac::Sleep(void)
{
    Error error = Get<Radio>().Sleep();

    if (error != kErrorNone)
    {
        LogWarn("RadioSleep() failed, error: %s", ErrorToString(error));
        ExitNow();
    }

    SetState(kStateSleep);

exit:
    return error;
}

Error SubMac::Receive(uint8_t aChannel)
{
    Error error;

#if OPENTHREAD_CONFIG_MAC_FILTER_ENABLE
    if (mRadioFilterEnabled)
    {
        error = Get<Radio>().Sleep();
    }
    else
#endif
    {
        error = Get<Radio>().Receive(aChannel);
    }

    if (error != kErrorNone)
    {
        LogWarn("RadioReceive() failed, error: %s", ErrorToString(error));
        ExitNow();
    }

    SetState(kStateReceive);

exit:
    return error;
}

#if OPENTHREAD_CONFIG_MAC_CSL_RECEIVER_ENABLE
void SubMac::CslSample(void)
{
#if OPENTHREAD_CONFIG_MAC_FILTER_ENABLE
    VerifyOrExit(!mRadioFilterEnabled, IgnoreError(Get<Radio>().Sleep()));
#endif

    SetState(kStateCslSample);

    if (mIsCslSampling && !RadioSupportsReceiveTiming())
    {
        IgnoreError(Get<Radio>().Receive(mCslChannel));
        ExitNow();
    }

#if !OPENTHREAD_CONFIG_MAC_CSL_DEBUG_ENABLE
    IgnoreError(Get<Radio>().Sleep()); // Don't actually sleep for debugging
#endif

exit:
    return;
}
#endif // OPENTHREAD_CONFIG_MAC_CSL_RECEIVER_ENABLE

#if OPENTHREAD_CONFIG_MAC_CSL_DEBUG_ENABLE
void SubMac::LogReceived(RxFrame *aFrame)
{
    static constexpr uint8_t kLogStringSize = 72;

    String<kLogStringSize> logString;
    Address                dst;
    int32_t                deviation;
    uint32_t               sampleTime, ahead, after;

    IgnoreError(aFrame->GetDstAddr(dst));

    VerifyOrExit((dst.GetType() == Address::kTypeShort && dst.GetShort() == GetShortAddress()) ||
                 (dst.GetType() == Address::kTypeExtended && dst.GetExtended() == GetExtAddress()));

    LogDebg("Received frame in state (SubMac %s, CSL %s), timestamp %lu", StateToString(mState),
            mIsCslSampling ? "CslSample" : "CslSleep",
            ToUlong(static_cast<uint32_t>(aFrame->mInfo.mRxInfo.mTimestamp)));

    VerifyOrExit(mState == kStateCslSample);

    GetCslWindowEdges(ahead, after);
    ahead -= kMinReceiveOnAhead + kCslReceiveTimeAhead;

    sampleTime = mCslSampleTime.GetValue() - mCslPeriod * kUsPerTenSymbols;
    deviation  = aFrame->mInfo.mRxInfo.mTimestamp + kRadioHeaderPhrDuration - sampleTime;

    // This logs three values (all in microseconds):
    // - Absolute sample time in which the CSL receiver expected the MHR of the received frame.
    // - Allowed margin around that time accounting for accuracy and uncertainty from both devices.
    // - Real deviation on the reception of the MHR with regards to expected sample time. This can
    //   be due to clocks drift and/or CSL Phase rounding error.
    // This means that a deviation absolute value greater than the margin would result in the frame
    // not being received out of the debug mode.
    logString.Append("Expected sample time %lu, margin ±%lu, deviation %d", ToUlong(sampleTime), ToUlong(ahead),
                     deviation);

    // Treat as a warning when the deviation is not within the margins. Neither kCslReceiveTimeAhead
    // or kMinReceiveOnAhead/kMinReceiveOnAfter are considered for the margin since they have no
    // impact on understanding possible deviation errors between transmitter and receiver. So in this
    // case ahead equals after.
    if ((deviation + ahead > 0) && (deviation < static_cast<int32_t>(ahead)))
    {
        LogDebg("%s", logString.AsCString());
    }
    else
    {
        LogWarn("%s", logString.AsCString());
    }

exit:
    return;
}
#endif

void SubMac::HandleReceiveDone(RxFrame *aFrame, Error aError)
{
    if (mPcapCallback.IsSet() && (aFrame != nullptr) && (aError == kErrorNone))
    {
        mPcapCallback.Invoke(aFrame, false);
    }

    if (!ShouldHandleTransmitSecurity() && aFrame != nullptr && aFrame->mInfo.mRxInfo.mAckedWithSecEnhAck)
    {
        SignalFrameCounterUsed(aFrame->mInfo.mRxInfo.mAckFrameCounter, aFrame->mInfo.mRxInfo.mAckKeyId);
    }

#if OPENTHREAD_CONFIG_MAC_CSL_RECEIVER_ENABLE
    if (aFrame != nullptr && aError == kErrorNone)
    {
#if OPENTHREAD_CONFIG_MAC_CSL_DEBUG_ENABLE
        LogReceived(aFrame);
#endif
        // Assuming the risk of the parent missing the Enh-ACK in favor of smaller CSL receive window
        if ((mCslPeriod > 0) && aFrame->mInfo.mRxInfo.mAckedWithSecEnhAck)
        {
            mCslLastSync = TimeMicro(static_cast<uint32_t>(aFrame->mInfo.mRxInfo.mTimestamp));
        }
    }
#endif // OPENTHREAD_CONFIG_MAC_CSL_RECEIVER_ENABLE

#if OPENTHREAD_CONFIG_MAC_FILTER_ENABLE
    if (!mRadioFilterEnabled)
#endif
    {
        mCallbacks.ReceiveDone(aFrame, aError);
    }
}

Error SubMac::Send(void)
{
    Error error = kErrorNone;

    switch (mState)
    {
    case kStateDisabled:
    case kStateCsmaBackoff:
#if !OPENTHREAD_MTD && OPENTHREAD_CONFIG_MAC_CSL_TRANSMITTER_ENABLE
    case kStateCslTransmit:
#endif
    case kStateTransmit:
#if OPENTHREAD_CONFIG_MAC_ADD_DELAY_ON_NO_ACK_ERROR_BEFORE_RETRY
    case kStateDelayBeforeRetx:
#endif
    case kStateSleep:
    case kStateReceive:
#if OPENTHREAD_CONFIG_MAC_CSL_RECEIVER_ENABLE
    case kStateCslSample:
#endif
        break;

    case kStateEnergyScan:
        ExitNow(error = kErrorInvalidState);
    }

#if OPENTHREAD_CONFIG_MAC_FILTER_ENABLE
    if (mRadioFilterEnabled)
    {
        mCallbacks.TransmitDone(mTransmitFrame, nullptr, mTransmitFrame.GetAckRequest() ? kErrorNoAck : kErrorNone);
        ExitNow();
    }
#endif

    ProcessTransmitSecurity();

    mCsmaBackoffs    = 0;
    mTransmitRetries = 0;

#if OPENTHREAD_CONFIG_MAC_ADD_DELAY_ON_NO_ACK_ERROR_BEFORE_RETRY
    mRetxDelayBackOffExponent = kRetxDelayMinBackoffExponent;
#endif

    StartCsmaBackoff();

exit:
    return error;
}

void SubMac::ProcessTransmitSecurity(void)
{
    const ExtAddress *extAddress = nullptr;
    uint8_t           keyIdMode;

    VerifyOrExit(mTransmitFrame.GetSecurityEnabled());
    VerifyOrExit(!mTransmitFrame.IsSecurityProcessed());

    SuccessOrExit(mTransmitFrame.GetKeyIdMode(keyIdMode));

    if (!mTransmitFrame.IsHeaderUpdated())
    {
        mTransmitFrame.SetKeyId(mKeyId);
    }

    VerifyOrExit(ShouldHandleTransmitSecurity());
    VerifyOrExit(keyIdMode == Frame::kKeyIdMode1);

    mTransmitFrame.SetAesKey(GetCurrentMacKey());

    if (!mTransmitFrame.IsHeaderUpdated())
    {
        uint32_t frameCounter = GetFrameCounter();

        mTransmitFrame.SetFrameCounter(frameCounter);
        SignalFrameCounterUsed(frameCounter, mKeyId);
    }

    extAddress = &GetExtAddress();

#if OPENTHREAD_CONFIG_TIME_SYNC_ENABLE
    // Transmit security will be processed after time IE content is updated.
    VerifyOrExit(mTransmitFrame.GetTimeIeOffset() == 0);
#endif

    mTransmitFrame.ProcessTransmitAesCcm(*extAddress);

exit:
    return;
}

void SubMac::StartCsmaBackoff(void)
{
    uint8_t backoffExponent = kCsmaMinBe + mCsmaBackoffs;

#if !OPENTHREAD_MTD && OPENTHREAD_CONFIG_MAC_CSL_TRANSMITTER_ENABLE
    if (mTransmitFrame.mInfo.mTxInfo.mTxDelay != 0)
    {
        SetState(kStateCslTransmit);

        if (ShouldHandleTransmitTargetTime())
        {
            if (Time(static_cast<uint32_t>(otPlatRadioGetNow(&GetInstance()))) <
                Time(mTransmitFrame.mInfo.mTxInfo.mTxDelayBaseTime) + mTransmitFrame.mInfo.mTxInfo.mTxDelay -
                    kCcaSampleInterval - kCslTransmitTimeAhead - kRadioHeaderShrDuration)
            {
<<<<<<< HEAD
                mTimer.StartAt(Time(mTransmitFrame.mInfo.mTxInfo.mTxDelayBaseTime) -
                    kCcaSampleInterval - kCslTransmitTimeAhead - kRadioHeaderShrDuration,
                    mTransmitFrame.mInfo.mTxInfo.mTxDelay);
=======
                mTimer.StartAt(Time(mTransmitFrame.mInfo.mTxInfo.mTxDelayBaseTime) - kCcaSampleInterval -
                                   kCslTransmitTimeAhead - kRadioHeaderShrDuration,
                               mTransmitFrame.mInfo.mTxInfo.mTxDelay);
>>>>>>> c608943c
            }
            else // Transmit without delay
            {
                BeginTransmit();
            }
        }
        else
        {
            BeginTransmit();
        }

        ExitNow();
    }
#endif // !OPENTHREAD_MTD && OPENTHREAD_CONFIG_MAC_CSL_TRANSMITTER_ENABLE

    SetState(kStateCsmaBackoff);

    VerifyOrExit(ShouldHandleCsmaBackOff(), BeginTransmit());

    backoffExponent = Min(backoffExponent, kCsmaMaxBe);

    StartTimerForBackoff(backoffExponent);

exit:
    return;
}

void SubMac::StartTimerForBackoff(uint8_t aBackoffExponent)
{
    uint32_t backoff;

    backoff = Random::NonCrypto::GetUint32InRange(0, static_cast<uint32_t>(1UL << aBackoffExponent));
    backoff *= (kUnitBackoffPeriod * Radio::kSymbolTime);

    if (mRxOnWhenBackoff)
    {
        IgnoreError(Get<Radio>().Receive(mTransmitFrame.GetChannel()));
    }
    else
    {
        IgnoreError(Get<Radio>().Sleep());
    }

#if OPENTHREAD_CONFIG_PLATFORM_USEC_TIMER_ENABLE
    mTimer.Start(backoff);
#else
    mTimer.Start(backoff / 1000UL);
#endif

#if OPENTHREAD_CONFIG_MAC_ADD_DELAY_ON_NO_ACK_ERROR_BEFORE_RETRY
    if (mState == kStateDelayBeforeRetx)
    {
        LogDebg("Delaying retx for %lu usec (be=%u)", ToUlong(backoff), aBackoffExponent);
    }
#endif
}

void SubMac::BeginTransmit(void)
{
    Error error;

#if !OPENTHREAD_MTD && OPENTHREAD_CONFIG_MAC_CSL_TRANSMITTER_ENABLE
    VerifyOrExit(mState == kStateCsmaBackoff || mState == kStateCslTransmit);
#else
    VerifyOrExit(mState == kStateCsmaBackoff);
#endif

    if ((mRadioCaps & OT_RADIO_CAPS_SLEEP_TO_TX) == 0)
    {
        SuccessOrAssert(Get<Radio>().Receive(mTransmitFrame.GetChannel()));
    }

    SetState(kStateTransmit);

    if (mPcapCallback.IsSet())
    {
        mPcapCallback.Invoke(&mTransmitFrame, true);
    }

    error = Get<Radio>().Transmit(mTransmitFrame);

    if (error == kErrorInvalidState && mTransmitFrame.mInfo.mTxInfo.mTxDelay > 0)
    {
        // Platform `transmit_at` fails and we send the frame directly.
        mTransmitFrame.mInfo.mTxInfo.mTxDelay         = 0;
        mTransmitFrame.mInfo.mTxInfo.mTxDelayBaseTime = 0;

        error = Get<Radio>().Transmit(mTransmitFrame);
    }

    SuccessOrAssert(error);

exit:
    return;
}

void SubMac::HandleTransmitStarted(TxFrame &aFrame)
{
    if (ShouldHandleAckTimeout() && aFrame.GetAckRequest())
    {
#if OPENTHREAD_CONFIG_PLATFORM_USEC_TIMER_ENABLE
        mTimer.Start(kAckTimeout * 1000UL);
#else
        mTimer.Start(kAckTimeout);
#endif
    }
}

void SubMac::HandleTransmitDone(TxFrame &aFrame, RxFrame *aAckFrame, Error aError)
{
    bool ccaSuccess = true;
    bool shouldRetx;

    // Stop ack timeout timer.

    mTimer.Stop();

    // Record CCA success or failure status.

    switch (aError)
    {
    case kErrorAbort:
        // Do not record CCA status in case of `ABORT` error
        // since there may be no CCA check performed by radio.
        break;

    case kErrorChannelAccessFailure:
        ccaSuccess = false;

        OT_FALL_THROUGH;

    case kErrorNone:
    case kErrorNoAck:
        if (aFrame.IsCsmaCaEnabled())
        {
            mCallbacks.RecordCcaStatus(ccaSuccess, aFrame.GetChannel());
        }
#if OPENTHREAD_CONFIG_MAC_CSL_RECEIVER_ENABLE
        // Actual synchronization timestamp should be from the sent frame instead of the current time.
        // Assuming the error here since it is bounded and has very small effect on the final window duration.
        if (mCslPeriod > 0)
        {
            mCslLastSync = TimeMicro(static_cast<uint32_t>(otPlatRadioGetNow(&GetInstance())));
        }
#endif
        break;

    default:
        OT_ASSERT(false);
        OT_UNREACHABLE_CODE(ExitNow());
    }

    SignalFrameCounterUsedOnTxDone(aFrame);

    // Determine whether a CSMA retry is required.

    if (!ccaSuccess && ShouldHandleCsmaBackOff() && mCsmaBackoffs < aFrame.GetMaxCsmaBackoffs())
    {
        mCsmaBackoffs++;
        StartCsmaBackoff();
        ExitNow();
    }

    mCsmaBackoffs = 0;

    // Determine whether to re-transmit the frame.

    shouldRetx = ((aError != kErrorNone) && ShouldHandleRetries() && (mTransmitRetries < aFrame.GetMaxFrameRetries()));

    mCallbacks.RecordFrameTransmitStatus(aFrame, aError, mTransmitRetries, shouldRetx);

    if (shouldRetx)
    {
        mTransmitRetries++;
        aFrame.SetIsARetransmission(true);

#if OPENTHREAD_CONFIG_MAC_ADD_DELAY_ON_NO_ACK_ERROR_BEFORE_RETRY
        if (aError == kErrorNoAck)
        {
            SetState(kStateDelayBeforeRetx);
            StartTimerForBackoff(mRetxDelayBackOffExponent);
            mRetxDelayBackOffExponent =
                Min(static_cast<uint8_t>(mRetxDelayBackOffExponent + 1), kRetxDelayMaxBackoffExponent);
            ExitNow();
        }
#endif

        StartCsmaBackoff();
        ExitNow();
    }

    SetState(kStateReceive);

#if OPENTHREAD_RADIO
    if (aFrame.GetChannel() != aFrame.GetRxChannelAfterTxDone())
    {
        // On RCP build, we switch immediately to the specified RX
        // channel if it is different from the channel on which frame
        // was sent. On FTD or MTD builds we don't need to do
        // the same as the `Mac` will switch the channel from the
        // `mCallbacks.TransmitDone()`.

        IgnoreError(Get<Radio>().Receive(aFrame.GetRxChannelAfterTxDone()));
    }
#endif

    mCallbacks.TransmitDone(aFrame, aAckFrame, aError);

exit:
    return;
}

void SubMac::SignalFrameCounterUsedOnTxDone(const TxFrame &aFrame)
{
    uint8_t  keyIdMode;
    uint8_t  keyId;
    uint32_t frameCounter;
    bool     allowError = false;

    OT_UNUSED_VARIABLE(allowError);

    VerifyOrExit(!ShouldHandleTransmitSecurity() && aFrame.GetSecurityEnabled() && aFrame.IsHeaderUpdated());

    // In an FTD/MTD build, if/when link-raw is enabled, the `TxFrame`
    // is prepared and given by user and may not necessarily follow 15.4
    // frame format (link raw can be used with vendor-specific format),
    // so we allow failure when parsing the frame (i.e., do not assert
    // on an error). In other cases (in an RCP build or in an FTD/MTD
    // build without link-raw) since the `TxFrame` should be prepared by
    // OpenThread core, we expect no error and therefore assert if
    // parsing fails.

#if OPENTHREAD_CONFIG_LINK_RAW_ENABLE
    allowError = Get<LinkRaw>().IsEnabled();
#endif

    VerifyOrExit(aFrame.GetKeyIdMode(keyIdMode) == kErrorNone, OT_ASSERT(allowError));
    VerifyOrExit(keyIdMode == Frame::kKeyIdMode1);

    VerifyOrExit(aFrame.GetFrameCounter(frameCounter) == kErrorNone, OT_ASSERT(allowError));
    VerifyOrExit(aFrame.GetKeyId(keyId) == kErrorNone, OT_ASSERT(allowError));

    SignalFrameCounterUsed(frameCounter, keyId);

exit:
    return;
}

int8_t SubMac::GetRssi(void) const
{
    int8_t rssi;

#if OPENTHREAD_CONFIG_MAC_FILTER_ENABLE
    if (mRadioFilterEnabled)
    {
        rssi = Radio::kInvalidRssi;
    }
    else
#endif
    {
        rssi = Get<Radio>().GetRssi();
    }

    return rssi;
}

int8_t SubMac::GetNoiseFloor(void) const { return Get<Radio>().GetReceiveSensitivity(); }

Error SubMac::EnergyScan(uint8_t aScanChannel, uint16_t aScanDuration)
{
    Error error = kErrorNone;

    switch (mState)
    {
    case kStateDisabled:
    case kStateCsmaBackoff:
    case kStateTransmit:
#if !OPENTHREAD_MTD && OPENTHREAD_CONFIG_MAC_CSL_TRANSMITTER_ENABLE
    case kStateCslTransmit:
#endif
#if OPENTHREAD_CONFIG_MAC_ADD_DELAY_ON_NO_ACK_ERROR_BEFORE_RETRY
    case kStateDelayBeforeRetx:
#endif
    case kStateEnergyScan:
        ExitNow(error = kErrorInvalidState);

    case kStateReceive:
    case kStateSleep:
#if OPENTHREAD_CONFIG_MAC_CSL_RECEIVER_ENABLE
    case kStateCslSample:
#endif
        break;
    }

#if OPENTHREAD_CONFIG_MAC_FILTER_ENABLE
    VerifyOrExit(!mRadioFilterEnabled, HandleEnergyScanDone(Radio::kInvalidRssi));
#endif

    if (RadioSupportsEnergyScan())
    {
        IgnoreError(Get<Radio>().EnergyScan(aScanChannel, aScanDuration));
        SetState(kStateEnergyScan);
    }
    else if (ShouldHandleEnergyScan())
    {
        SuccessOrAssert(Get<Radio>().Receive(aScanChannel));

        SetState(kStateEnergyScan);
        mEnergyScanMaxRssi = Radio::kInvalidRssi;
        mEnergyScanEndTime = TimerMilli::GetNow() + static_cast<uint32_t>(aScanDuration);
        mTimer.Start(0);
    }
    else
    {
        error = kErrorNotImplemented;
    }

exit:
    return error;
}

void SubMac::SampleRssi(void)
{
    OT_ASSERT(!RadioSupportsEnergyScan());

    int8_t rssi = GetRssi();

    if (rssi != Radio::kInvalidRssi)
    {
        if ((mEnergyScanMaxRssi == Radio::kInvalidRssi) || (rssi > mEnergyScanMaxRssi))
        {
            mEnergyScanMaxRssi = rssi;
        }
    }

    if (TimerMilli::GetNow() < mEnergyScanEndTime)
    {
#if OPENTHREAD_CONFIG_PLATFORM_USEC_TIMER_ENABLE
        mTimer.StartAt(mTimer.GetFireTime(), kEnergyScanRssiSampleInterval * 1000UL);
#else
        mTimer.StartAt(mTimer.GetFireTime(), kEnergyScanRssiSampleInterval);
#endif
    }
    else
    {
        HandleEnergyScanDone(mEnergyScanMaxRssi);
    }
}

void SubMac::HandleEnergyScanDone(int8_t aMaxRssi)
{
    SetState(kStateReceive);
    mCallbacks.EnergyScanDone(aMaxRssi);
}

void SubMac::HandleTimer(void)
{
    switch (mState)
    {
#if !OPENTHREAD_MTD && OPENTHREAD_CONFIG_MAC_CSL_TRANSMITTER_ENABLE
    case kStateCslTransmit:
        BeginTransmit();
        break;
#endif
    case kStateCsmaBackoff:
        BeginTransmit();
        break;

    case kStateTransmit:
        LogDebg("Ack timer timed out");
        IgnoreError(Get<Radio>().Receive(mTransmitFrame.GetChannel()));
        HandleTransmitDone(mTransmitFrame, nullptr, kErrorNoAck);
        break;

#if OPENTHREAD_CONFIG_MAC_ADD_DELAY_ON_NO_ACK_ERROR_BEFORE_RETRY
    case kStateDelayBeforeRetx:
        StartCsmaBackoff();
        break;
#endif

    case kStateEnergyScan:
        SampleRssi();
        break;

    default:
        break;
    }
}

bool SubMac::ShouldHandleTransmitSecurity(void) const
{
    bool swTxSecurity = true;

    VerifyOrExit(!RadioSupportsTransmitSecurity(), swTxSecurity = false);

#if OPENTHREAD_CONFIG_LINK_RAW_ENABLE
    VerifyOrExit(Get<LinkRaw>().IsEnabled());
#endif

#if OPENTHREAD_CONFIG_LINK_RAW_ENABLE || OPENTHREAD_RADIO
    swTxSecurity = OPENTHREAD_CONFIG_MAC_SOFTWARE_TX_SECURITY_ENABLE;
#endif

exit:
    return swTxSecurity;
}

bool SubMac::ShouldHandleCsmaBackOff(void) const
{
    bool swCsma = true;

    VerifyOrExit(!RadioSupportsCsmaBackoff(), swCsma = false);

#if OPENTHREAD_CONFIG_LINK_RAW_ENABLE
    VerifyOrExit(Get<LinkRaw>().IsEnabled());
#endif

#if OPENTHREAD_CONFIG_LINK_RAW_ENABLE || OPENTHREAD_RADIO
    swCsma = OPENTHREAD_CONFIG_MAC_SOFTWARE_CSMA_BACKOFF_ENABLE;
#endif

exit:
    return swCsma;
}

bool SubMac::ShouldHandleAckTimeout(void) const
{
    bool swAckTimeout = true;

    VerifyOrExit(!RadioSupportsAckTimeout(), swAckTimeout = false);

#if OPENTHREAD_CONFIG_LINK_RAW_ENABLE
    VerifyOrExit(Get<LinkRaw>().IsEnabled());
#endif

#if OPENTHREAD_CONFIG_LINK_RAW_ENABLE || OPENTHREAD_RADIO
    swAckTimeout = OPENTHREAD_CONFIG_MAC_SOFTWARE_ACK_TIMEOUT_ENABLE;
#endif

exit:
    return swAckTimeout;
}

bool SubMac::ShouldHandleRetries(void) const
{
    bool swRetries = true;

    VerifyOrExit(!RadioSupportsRetries(), swRetries = false);

#if OPENTHREAD_CONFIG_LINK_RAW_ENABLE
    VerifyOrExit(Get<LinkRaw>().IsEnabled());
#endif

#if OPENTHREAD_CONFIG_LINK_RAW_ENABLE || OPENTHREAD_RADIO
    swRetries = OPENTHREAD_CONFIG_MAC_SOFTWARE_RETRANSMIT_ENABLE;
#endif

exit:
    return swRetries;
}

bool SubMac::ShouldHandleEnergyScan(void) const
{
    bool swEnergyScan = true;

    VerifyOrExit(!RadioSupportsEnergyScan(), swEnergyScan = false);

#if OPENTHREAD_CONFIG_LINK_RAW_ENABLE
    VerifyOrExit(Get<LinkRaw>().IsEnabled());
#endif

#if OPENTHREAD_CONFIG_LINK_RAW_ENABLE || OPENTHREAD_RADIO
    swEnergyScan = OPENTHREAD_CONFIG_MAC_SOFTWARE_ENERGY_SCAN_ENABLE;
#endif

exit:
    return swEnergyScan;
}

bool SubMac::ShouldHandleTransmitTargetTime(void) const
{
    bool swTxDelay = true;

    VerifyOrExit(!RadioSupportsTransmitTiming(), swTxDelay = false);

#if OPENTHREAD_CONFIG_LINK_RAW_ENABLE
    VerifyOrExit(Get<LinkRaw>().IsEnabled());
#endif

#if OPENTHREAD_CONFIG_LINK_RAW_ENABLE || OPENTHREAD_RADIO
    swTxDelay = OPENTHREAD_CONFIG_MAC_SOFTWARE_TX_TIMING_ENABLE;
#endif

exit:
    return swTxDelay;
}

void SubMac::SetState(State aState)
{
    if (mState != aState)
    {
        LogDebg("RadioState: %s -> %s", StateToString(mState), StateToString(aState));
        mState = aState;
    }
}

void SubMac::SetMacKey(uint8_t            aKeyIdMode,
                       uint8_t            aKeyId,
                       const KeyMaterial &aPrevKey,
                       const KeyMaterial &aCurrKey,
                       const KeyMaterial &aNextKey)
{
    switch (aKeyIdMode)
    {
    case Frame::kKeyIdMode0:
    case Frame::kKeyIdMode2:
        break;
    case Frame::kKeyIdMode1:
        mKeyId   = aKeyId;
        mPrevKey = aPrevKey;
        mCurrKey = aCurrKey;
        mNextKey = aNextKey;
        break;

    default:
        OT_ASSERT(false);
        break;
    }

    VerifyOrExit(!ShouldHandleTransmitSecurity());

    Get<Radio>().SetMacKey(aKeyIdMode, aKeyId, aPrevKey, aCurrKey, aNextKey);

exit:
    return;
}

void SubMac::SignalFrameCounterUsed(uint32_t aFrameCounter, uint8_t aKeyId)
{
    VerifyOrExit(aKeyId == mKeyId);

    mCallbacks.FrameCounterUsed(aFrameCounter);

    // It not always guaranteed that this method is invoked in order
    // for different counter values (i.e., we may get it for a
    // smaller counter value after a lager one). This may happen due
    // to a new counter value being used for an enhanced-ack during
    // tx of a frame. Note that the newer counter used for enhanced-ack
    // is processed from `HandleReceiveDone()` which can happen before
    // processing of the older counter value from `HandleTransmitDone()`.

    VerifyOrExit(mFrameCounter <= aFrameCounter);
    mFrameCounter = aFrameCounter + 1;

exit:
    return;
}

void SubMac::SetFrameCounter(uint32_t aFrameCounter, bool aSetIfLarger)
{
    if (!aSetIfLarger || (aFrameCounter > mFrameCounter))
    {
        mFrameCounter = aFrameCounter;
    }

    VerifyOrExit(!ShouldHandleTransmitSecurity());

    if (aSetIfLarger)
    {
        Get<Radio>().SetMacFrameCounterIfLarger(aFrameCounter);
    }
    else
    {
        Get<Radio>().SetMacFrameCounter(aFrameCounter);
    }

exit:
    return;
}

// LCOV_EXCL_START

const char *SubMac::StateToString(State aState)
{
    static const char *const kStateStrings[] = {
        "Disabled",    // (0) kStateDisabled
        "Sleep",       // (1) kStateSleep
        "Receive",     // (2) kStateReceive
        "CsmaBackoff", // (3) kStateCsmaBackoff
        "Transmit",    // (4) kStateTransmit
        "EnergyScan",  // (5) kStateEnergyScan
#if OPENTHREAD_CONFIG_MAC_ADD_DELAY_ON_NO_ACK_ERROR_BEFORE_RETRY
        "DelayBeforeRetx", // (6) kStateDelayBeforeRetx
#endif
#if !OPENTHREAD_MTD && OPENTHREAD_CONFIG_MAC_CSL_TRANSMITTER_ENABLE
        "CslTransmit", // (7) kStateCslTransmit
#endif
#if OPENTHREAD_CONFIG_MAC_CSL_RECEIVER_ENABLE
        "CslSample", // (8) kStateCslSample
#endif
    };

    static_assert(kStateDisabled == 0, "kStateDisabled value is not correct");
    static_assert(kStateSleep == 1, "kStateSleep value is not correct");
    static_assert(kStateReceive == 2, "kStateReceive value is not correct");
    static_assert(kStateCsmaBackoff == 3, "kStateCsmaBackoff value is not correct");
    static_assert(kStateTransmit == 4, "kStateTransmit value is not correct");
    static_assert(kStateEnergyScan == 5, "kStateEnergyScan value is not correct");

#if OPENTHREAD_CONFIG_MAC_ADD_DELAY_ON_NO_ACK_ERROR_BEFORE_RETRY
    static_assert(kStateDelayBeforeRetx == 6, "kStateDelayBeforeRetx value is not correct");
#if !OPENTHREAD_MTD && OPENTHREAD_CONFIG_MAC_CSL_TRANSMITTER_ENABLE
    static_assert(kStateCslTransmit == 7, "kStateCslTransmit value is not correct");
#if OPENTHREAD_CONFIG_MAC_CSL_RECEIVER_ENABLE
    static_assert(kStateCslSample == 8, "kStateCslSample value is not correct");
#endif
#elif OPENTHREAD_CONFIG_MAC_CSL_RECEIVER_ENABLE
    static_assert(kStateCslSample == 7, "kStateCslSample value is not correct");
#endif

#elif !OPENTHREAD_MTD && OPENTHREAD_CONFIG_MAC_CSL_TRANSMITTER_ENABLE
    static_assert(kStateCslTransmit == 6, "kStateCslTransmit value is not correct");
#if OPENTHREAD_CONFIG_MAC_CSL_RECEIVER_ENABLE
    static_assert(kStateCslSample == 7, "kStateCslSample value is not correct");
#endif
#elif OPENTHREAD_CONFIG_MAC_CSL_RECEIVER_ENABLE
    static_assert(kStateCslSample == 6, "kStateCslSample value is not correct");
#endif

    return kStateStrings[aState];
}

// LCOV_EXCL_STOP

//---------------------------------------------------------------------------------------------------------------------
// CSL Receiver methods

#if OPENTHREAD_CONFIG_MAC_CSL_RECEIVER_ENABLE
bool SubMac::UpdateCsl(uint16_t aPeriod, uint8_t aChannel, otShortAddress aShortAddr, const otExtAddress *aExtAddr)
{
    bool diffPeriod  = aPeriod != mCslPeriod;
    bool diffChannel = aChannel != mCslChannel;
    bool diffPeer    = aShortAddr != mCslPeerShort;
    bool retval      = diffPeriod || diffChannel || diffPeer;

    VerifyOrExit(retval);
    mCslChannel = aChannel;

    VerifyOrExit(diffPeriod || diffPeer);
    mCslPeriod    = aPeriod;
    mCslPeerShort = aShortAddr;
    IgnoreError(Get<Radio>().EnableCsl(aPeriod, aShortAddr, aExtAddr));

    mCslTimer.Stop();
    if (mCslPeriod > 0)
    {
        mCslSampleTime = TimeMicro(static_cast<uint32_t>(otPlatRadioGetNow(&GetInstance())));
        mIsCslSampling = false;
        HandleCslTimer();
    }

exit:
    return retval;
}

void SubMac::HandleCslTimer(Timer &aTimer) { aTimer.Get<SubMac>().HandleCslTimer(); }

void SubMac::HandleCslTimer(void)
{
    /*
     * CSL sample timing diagram
     *    |<---------------------------------Sample--------------------------------->|<--------Sleep--------->|
     *    |                                                                          |                        |
     *    |<--Ahead-->|<--UnCert-->|<--Drift-->|<--Drift-->|<--UnCert-->|<--MinWin-->|                        |
     *    |           |            |           |           |            |            |                        |
     * ---|-----------|------------|-----------|-----------|------------|------------|----------//------------|---
     * -timeAhead     t1                    CslPhase                    t2       +timeAfter             -timeAhead
     *
     * Note the timing references:
     *  CslPhase - timeAhead  : time instant the radio needs to be turned on, to properly decode the earliest frame.
     *  t1                    : time instant the radio may receive the last symbol of SFD of the earliest frame.
     *  CslPhase              : end of last symbol of SFD of an ideally timed to-be-received frame.
     *  t2                    : time instant the radio may receive the last symbol of SFD of the latest frame.
     *  CslPhase + timeAfter  : time instant the radio will be turned off (platform-dependent, see below).
     *
     * The handler works in different ways when the radio supports receive-timing and doesn't.
     *
     * When the radio supports receive-timing:
     *   The handler will be called once per CSL period. When the handler is called, it will set the timer to
     *   fire at the next CSL sample time and call `Radio::ReceiveAt` to start sampling for the current CSL period.
     *   The timer fires some time before the actual sample time. After `Radio::ReceiveAt` is called, the radio will
     *   remain in sleep state until the actual sample time.
     *   Note that it never calls `Radio::Sleep` explicitly. The radio will fall into sleep after `ReceiveAt` ends. This
     *   will be done by the platform as part of the `otPlatRadioReceiveAt` API.
     *
     *   Timer fires                                         Timer fires
     *       ^                                                    ^
     *       x-|------------|-------------------------------------x-|------------|---------------------------------------|
     *            sample                   sleep                        sample                    sleep
     *
     * When the radio doesn't support receive-timing:
     *   The handler will be called twice per CSL period: at the beginning of sample and sleep. When the handler is
     *   called, it will explicitly change the radio state due to the current state by calling `Radio::Receive` or
     *   `Radio::Sleep`. Note that the time for the radio to transition from its sleep state to being fully ready to
     *   receive the first symbol of the frame is included in the "-Ahead-" part of the Sample in the topmost diagram.
     *   Also the time required for receiving the frame's SHR (including SFD) is included in the "-Ahead-" part.
     *
     *   Timer fires  Timer fires                            Timer fires  Timer fires
     *       ^            ^                                       ^            ^
     *       |------------|---------------------------------------|------------|---------------------------------------|
     *          sample                   sleep                        sample                    sleep
     *
     */
    uint32_t periodUs = mCslPeriod * kUsPerTenSymbols;
    uint32_t timeAhead, timeAfter, winStart, winDuration;

    GetCslWindowEdges(timeAhead, timeAfter);

    if (mIsCslSampling)
    {
        mIsCslSampling = false;
        mCslTimer.FireAt(mCslSampleTime - timeAhead);
        if (mState == kStateCslSample)
        {
#if !OPENTHREAD_CONFIG_MAC_CSL_DEBUG_ENABLE
            IgnoreError(Get<Radio>().Sleep()); // Don't actually sleep for debugging
#endif
            LogDebg("CSL sleep %lu", ToUlong(mCslTimer.GetNow().GetValue()));
        }
    }
    else
    {
        if (RadioSupportsReceiveTiming())
        {
            mCslTimer.FireAt(mCslSampleTime - timeAhead + periodUs);
            timeAhead -= kCslReceiveTimeAhead;
            winStart = mCslSampleTime.GetValue() - timeAhead;
        }
        else
        {
            mCslTimer.FireAt(mCslSampleTime + timeAfter);
            mIsCslSampling = true;
            winStart       = ot::TimerMicro::GetNow().GetValue();
        }

        winDuration = timeAhead + timeAfter;
        mCslSampleTime += periodUs;

        Get<Radio>().UpdateCslSampleTime(mCslSampleTime.GetValue());

        // Schedule reception window for any state except RX - so that CSL RX Window has lower priority
        // than scanning or RX after the data poll.
        if (RadioSupportsReceiveTiming() && (mState != kStateDisabled) && (mState != kStateReceive))
        {
            IgnoreError(Get<Radio>().ReceiveAt(mCslChannel, winStart, winDuration));
        }
        else if (mState == kStateCslSample)
        {
            IgnoreError(Get<Radio>().Receive(mCslChannel));
        }

        LogDebg("CSL window start %lu, duration %lu", ToUlong(winStart), ToUlong(winDuration));
    }
}

void SubMac::GetCslWindowEdges(uint32_t &aAhead, uint32_t &aAfter)
{
    uint32_t semiPeriod = mCslPeriod * kUsPerTenSymbols / 2;
    uint32_t curTime    = static_cast<uint32_t>(otPlatRadioGetNow(&GetInstance()));
    uint32_t elapsed;
    uint32_t semiWindow;

    elapsed = curTime - mCslLastSync.GetValue();

    semiWindow =
        static_cast<uint32_t>(static_cast<uint64_t>(elapsed) *
                              (Get<Radio>().GetCslAccuracy() + mCslParentAccuracy.GetClockAccuracy()) / 1000000);
    semiWindow += mCslParentAccuracy.GetUncertaintyInMicrosec() + Get<Radio>().GetCslUncertainty() * 10;

    aAhead = Min(semiPeriod, semiWindow + kMinReceiveOnAhead + kCslReceiveTimeAhead);
    aAfter = Min(semiPeriod, semiWindow + kMinReceiveOnAfter);
}
#endif // OPENTHREAD_CONFIG_MAC_CSL_RECEIVER_ENABLE

} // namespace Mac
} // namespace ot<|MERGE_RESOLUTION|>--- conflicted
+++ resolved
@@ -470,15 +470,9 @@
                 Time(mTransmitFrame.mInfo.mTxInfo.mTxDelayBaseTime) + mTransmitFrame.mInfo.mTxInfo.mTxDelay -
                     kCcaSampleInterval - kCslTransmitTimeAhead - kRadioHeaderShrDuration)
             {
-<<<<<<< HEAD
                 mTimer.StartAt(Time(mTransmitFrame.mInfo.mTxInfo.mTxDelayBaseTime) -
                     kCcaSampleInterval - kCslTransmitTimeAhead - kRadioHeaderShrDuration,
                     mTransmitFrame.mInfo.mTxInfo.mTxDelay);
-=======
-                mTimer.StartAt(Time(mTransmitFrame.mInfo.mTxInfo.mTxDelayBaseTime) - kCcaSampleInterval -
-                                   kCslTransmitTimeAhead - kRadioHeaderShrDuration,
-                               mTransmitFrame.mInfo.mTxInfo.mTxDelay);
->>>>>>> c608943c
             }
             else // Transmit without delay
             {
@@ -1157,7 +1151,7 @@
      * ---|-----------|------------|-----------|-----------|------------|------------|----------//------------|---
      * -timeAhead     t1                    CslPhase                    t2       +timeAfter             -timeAhead
      *
-     * Note the timing references:
+     * Note the different time references:
      *  CslPhase - timeAhead  : time instant the radio needs to be turned on, to properly decode the earliest frame.
      *  t1                    : time instant the radio may receive the last symbol of SFD of the earliest frame.
      *  CslPhase              : end of last symbol of SFD of an ideally timed to-be-received frame.
@@ -1166,20 +1160,21 @@
      *
      * The handler works in different ways when the radio supports receive-timing and doesn't.
      *
-     * When the radio supports receive-timing:
+     * (1) When the radio supports receive-timing:
      *   The handler will be called once per CSL period. When the handler is called, it will set the timer to
      *   fire at the next CSL sample time and call `Radio::ReceiveAt` to start sampling for the current CSL period.
      *   The timer fires some time before the actual sample time. After `Radio::ReceiveAt` is called, the radio will
-     *   remain in sleep state until the actual sample time.
+     *   remain in sleep state until the actual sample time (when the platform activates the radio).
      *   Note that it never calls `Radio::Sleep` explicitly. The radio will fall into sleep after `ReceiveAt` ends. This
      *   will be done by the platform as part of the `otPlatRadioReceiveAt` API.
+     *   Note that the time required for receiving the frame's SHR (including SFD) is included in the "-Ahead-" part.
      *
      *   Timer fires                                         Timer fires
      *       ^                                                    ^
      *       x-|------------|-------------------------------------x-|------------|---------------------------------------|
      *            sample                   sleep                        sample                    sleep
      *
-     * When the radio doesn't support receive-timing:
+     * (2) When the radio doesn't support receive-timing:
      *   The handler will be called twice per CSL period: at the beginning of sample and sleep. When the handler is
      *   called, it will explicitly change the radio state due to the current state by calling `Radio::Receive` or
      *   `Radio::Sleep`. Note that the time for the radio to transition from its sleep state to being fully ready to
