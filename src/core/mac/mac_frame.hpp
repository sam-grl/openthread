--- conflicted
+++ resolved
@@ -1213,11 +1213,7 @@
      * 6.9.1 (albeit both unrelated to OT).
      *
      * The time is relative to the local radio clock as defined by
-<<<<<<< HEAD
-     * `otPlatTimeGet`.
-=======
      * `otPlatRadioGetNow`.
->>>>>>> c608943c
      *
      * @returns The timestamp in microseconds.
      */
