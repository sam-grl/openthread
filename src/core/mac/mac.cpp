--- conflicted
+++ resolved
@@ -136,24 +136,8 @@
     }
 }
 
-<<<<<<< HEAD
-Mac::Mac(ThreadNetif &aThreadNetif):
-    ThreadNetifLocator(aThreadNetif),
-    mMacTimer(aThreadNetif.GetInstance(), &Mac::HandleMacTimer, this),
-    mBackoffTimer(aThreadNetif.GetInstance(), &Mac::HandleBeginTransmit, this),
-    mReceiveTimer(aThreadNetif.GetInstance(), &Mac::HandleReceiveTimer, this),
-    mShortAddress(kShortAddrInvalid),
-    mPanId(0x1234),
-    mChannel(OPENTHREAD_CONFIG_DEFAULT_CHANNEL),
-    mMaxTransmitPower(OPENTHREAD_CONFIG_DEFAULT_MAX_TRANSMIT_POWER),
-    mSendHead(NULL),
-    mSendTail(NULL),
-    mReceiveHead(NULL),
-    mReceiveTail(NULL),
-=======
 Mac::Mac(otInstance &aInstance):
     InstanceLocator(aInstance),
->>>>>>> 3c6f7d81
     mOperation(kOperationIdle),
     mPendingActiveScan(false),
     mPendingEnergyScan(false),
@@ -169,7 +153,7 @@
     mBackoffTimer(aInstance, &Mac::HandleBeginTransmit, this),
     mReceiveTimer(aInstance, &Mac::HandleReceiveTimer, this),
     mShortAddress(kShortAddrInvalid),
-    mPanId(kPanIdBroadcast),
+    mPanId(0x1234 /* kPanIdBroadcast */ ),
     mChannel(OPENTHREAD_CONFIG_DEFAULT_CHANNEL),
     mMaxTransmitPower(OPENTHREAD_CONFIG_DEFAULT_MAX_TRANSMIT_POWER),
     mSendHead(NULL),
