/*
 *  Copyright (c) 2018-2022, The OpenThread Authors.
 *  All rights reserved.
 *
 *  Redistribution and use in source and binary forms, with or without
 *  modification, are permitted provided that the following conditions are met:
 *  1. Redistributions of source code must retain the above copyright
 *     notice, this list of conditions and the following disclaimer.
 *  2. Redistributions in binary form must reproduce the above copyright
 *     notice, this list of conditions and the following disclaimer in the
 *     documentation and/or other materials provided with the distribution.
 *  3. Neither the name of the copyright holder nor the
 *     names of its contributors may be used to endorse or promote products
 *     derived from this software without specific prior written permission.
 *
 *  THIS SOFTWARE IS PROVIDED BY THE COPYRIGHT HOLDERS AND CONTRIBUTORS "AS IS"
 *  AND ANY EXPRESS OR IMPLIED WARRANTIES, INCLUDING, BUT NOT LIMITED TO, THE
 *  IMPLIED WARRANTIES OF MERCHANTABILITY AND FITNESS FOR A PARTICULAR PURPOSE
 *  ARE DISCLAIMED. IN NO EVENT SHALL THE COPYRIGHT HOLDER OR CONTRIBUTORS BE
 *  LIABLE FOR ANY DIRECT, INDIRECT, INCIDENTAL, SPECIAL, EXEMPLARY, OR
 *  CONSEQUENTIAL DAMAGES (INCLUDING, BUT NOT LIMITED TO, PROCUREMENT OF
 *  SUBSTITUTE GOODS OR SERVICES; LOSS OF USE, DATA, OR PROFITS; OR BUSINESS
 *  INTERRUPTION) HOWEVER CAUSED AND ON ANY THEORY OF LIABILITY, WHETHER IN
 *  CONTRACT, STRICT LIABILITY, OR TORT (INCLUDING NEGLIGENCE OR OTHERWISE)
 *  ARISING IN ANY WAY OUT OF THE USE OF THIS SOFTWARE, EVEN IF ADVISED OF THE
 *  POSSIBILITY OF SUCH DAMAGE.
 */

/**
 * @file
 * @brief
 *   This file includes the platform-specific initializers and processing functions.
 */

#if OPENTHREAD_SIMULATION_VIRTUAL_TIME

#include "platform-simulation.h"
#include "virtual_time/event-sim.h"

#include <assert.h>
#include <errno.h>
#include <libgen.h>
#include <stddef.h>
#include <stdint.h>
#include <stdio.h>
#include <stdlib.h>
#include <syslog.h>

#include <openthread/tasklet.h>

#include "utils/uart.h"

uint32_t gNodeId        = 1;
uint64_t gLastAlarmEventId = 0;

extern bool          gPlatformPseudoResetWasRequested;
static volatile bool gTerminate = false;

int    gArgumentsCount = 0;
char **gArguments      = NULL;

uint64_t sNow = 0; // microseconds
int      sSockFd;
uint16_t sPortBase = 9000;
uint16_t sPortOffset;

static void handleSignal(int aSignal)
{
    OT_UNUSED_VARIABLE(aSignal);

    gTerminate = true;
}

<<<<<<< HEAD
#define VERIFY_EVENT_SIZE(X) assert( (payloadLen >= sizeof(X)) && "received event payload too small" );
=======
void otSimSendEvent(const struct Event *aEvent)
{
    ssize_t            rval;
    struct sockaddr_in sockaddr;

    memset(&sockaddr, 0, sizeof(sockaddr));
    sockaddr.sin_family = AF_INET;
    inet_pton(AF_INET, "127.0.0.1", &sockaddr.sin_addr);
    sockaddr.sin_port = htons(sPortBase + sPortOffset);

    rval = sendto(sSockFd, aEvent, offsetof(struct Event, mData) + aEvent->mDataLength, 0, (struct sockaddr *)&sockaddr,
                  sizeof(sockaddr));

    if (rval < 0)
    {
        perror("sendto");
        exit(EXIT_FAILURE);
    }
}

>>>>>>> d805b5dd
static void receiveEvent(otInstance *aInstance)
{
    struct Event event;
    ssize_t      rval = recvfrom(sSockFd, (char *)&event, sizeof(event), 0, NULL, NULL);
    const uint8_t *evData = event.mData;

    if (rval < 0 || (uint16_t)rval < offsetof(struct Event, mData))
    {
        perror("recvfrom");
        exit(EXIT_FAILURE);
    }
    size_t payloadLen = rval - offsetof(struct Event, mData);

    platformAlarmAdvanceNow(event.mDelay);

    switch (event.mEvent)
    {
    case OT_SIM_EVENT_ALARM_FIRED:
        // store the optional msg id from payload
        if (payloadLen >= sizeof(gLastAlarmEventId))
        {
            gLastAlarmEventId = (uint64_t) *evData;
        }
        break;

    case OT_SIM_EVENT_UART_WRITE:
        otPlatUartReceived(event.mData, event.mDataLength);
        break;

    case OT_SIM_EVENT_RADIO_COMM_START:
        VERIFY_EVENT_SIZE(struct RadioCommEventData)
        platformRadioRxStart(aInstance, (struct RadioCommEventData *)evData);
        break;

    case OT_SIM_EVENT_RADIO_RX_DONE:
        VERIFY_EVENT_SIZE(struct RadioCommEventData)
        const size_t sz = sizeof(struct RadioCommEventData);
        platformRadioRxDone(aInstance, evData + sz,
                       event.mDataLength - sz, (struct RadioCommEventData *)evData);
        break;

    case OT_SIM_EVENT_RADIO_TX_DONE:
        VERIFY_EVENT_SIZE(struct RadioCommEventData)
        platformRadioTxDone(aInstance, (struct RadioCommEventData *)evData);
        break;

    case OT_SIM_EVENT_RADIO_CHAN_SAMPLE:
        VERIFY_EVENT_SIZE(struct RadioCommEventData)
        // TODO consider also energy-detect case. This only does CCA now.
        platformRadioCcaDone(aInstance, (struct RadioCommEventData *)evData);
        break;

    case OT_SIM_EVENT_RADIO_STATE:
        // Not further parsed. Simulator uses this to wake the OT node when it's time for a next
        // radio-state transition in the radio-sim.c state machines.
        break;

    default:
        assert(false && "Unrecognized event type received");
    }
}

#if OPENTHREAD_SIMULATION_VIRTUAL_TIME_UART
void platformUartRestore(void)
{
}

otError otPlatUartEnable(void)
{
    return OT_ERROR_NONE;
}

otError otPlatUartDisable(void)
{
    return OT_ERROR_NONE;
}

otError otPlatUartSend(const uint8_t *aData, uint16_t aLength)
{
    otSimSendUartWriteEvent(aData, aLength);
    otPlatUartSendDone();

    return OT_ERROR_NONE;
}

otError otPlatUartFlush(void)
{
    return OT_ERROR_NONE;
}
#endif // OPENTHREAD_SIMULATION_VIRTUAL_TIME_UART

static void socket_init(void)
{
    struct sockaddr_in sockaddr;
    memset(&sockaddr, 0, sizeof(sockaddr));
    sockaddr.sin_family = AF_INET;

    parseFromEnvAsUint16("PORT_BASE", &sPortBase);

<<<<<<< HEAD
    if (offset)
    {
        char *endptr;

        sPortOffset = (uint16_t)strtol(offset, &endptr, 0);

        if (*endptr != '\0')
        {
            fprintf(stderr, "Invalid PORT_OFFSET: %s\n", offset);
            exit(EXIT_FAILURE);
        }

        sPortOffset *= (OPENTHREAD_SIMULATION_MAX_NETWORK_SIZE + 1);
    }
=======
    parseFromEnvAsUint16("PORT_OFFSET", &sPortOffset);
    sPortOffset *= (MAX_NETWORK_SIZE + 1);
>>>>>>> d805b5dd

    sockaddr.sin_port        = htons((uint16_t)(sPortBase + sPortOffset + gNodeId));
    sockaddr.sin_addr.s_addr = INADDR_ANY;

    sSockFd = socket(AF_INET, SOCK_DGRAM, IPPROTO_UDP);

    if (sSockFd == -1)
    {
        perror("socket");
        exit(EXIT_FAILURE);
    }

    if (bind(sSockFd, (struct sockaddr *)&sockaddr, sizeof(sockaddr)) == -1)
    {
        perror("bind");
        exit(EXIT_FAILURE);
    }
}

void otSysInit(int argc, char *argv[])
{
    char *endptr;

    if (gPlatformPseudoResetWasRequested)
    {
        gPlatformPseudoResetWasRequested = false;
        return;
    }

    if (argc != 2)
    {
        fprintf(stderr, "Usage: %s <nodeNumber>\n", basename(argv[0]));
        exit(EXIT_FAILURE);
    }

    openlog(basename(argv[0]), LOG_PID, LOG_USER);
    setlogmask(setlogmask(0) & LOG_UPTO(LOG_NOTICE));

    gArgumentsCount = argc;
    gArguments      = argv;

    gNodeId = (uint32_t)strtol(argv[1], &endptr, 0);

    if (*endptr != '\0' || gNodeId < 1 || gNodeId > OPENTHREAD_SIMULATION_MAX_NETWORK_SIZE)
    {
        fprintf(stderr, "Invalid NodeId: %s (must be 1-%i)\n", argv[1], OPENTHREAD_SIMULATION_MAX_NETWORK_SIZE);
        exit(EXIT_FAILURE);
    }

    socket_init();

    platformAlarmInit(1);
    platformRadioInit();
    platformRandomInit();

    signal(SIGTERM, &handleSignal);
    signal(SIGHUP, &handleSignal);
}

bool otSysPseudoResetWasRequested(void)
{
    return gPlatformPseudoResetWasRequested;
}

void otSysDeinit(void)
{
    close(sSockFd);
}

void otSysProcessDrivers(otInstance *aInstance)
{
    fd_set read_fds;
    fd_set write_fds;
    fd_set error_fds;
    int    max_fd = -1;
    int    rval;

    if (gTerminate)
    {
        exit(0);
    }

    FD_ZERO(&read_fds);
    FD_ZERO(&write_fds);
    FD_ZERO(&error_fds);

    FD_SET(sSockFd, &read_fds);
    max_fd = sSockFd;

#if OPENTHREAD_SIMULATION_VIRTUAL_TIME_UART == 0
    platformUartUpdateFdSet(&read_fds, &write_fds, &error_fds, &max_fd);
#endif

    if (!otTaskletsArePending(aInstance) && platformAlarmGetNext() > 0 &&
        (!platformRadioIsTransmitPending() || platformRadioIsBusy()) )
    {
        // report my final radio state at end of this time instant, then go to sleep.
        platformRadioReportStateToSimulator();
        otSimSendSleepEvent();

        // wake up by reception of UDP event from simulator.
        rval = select(max_fd + 1, &read_fds, &write_fds, &error_fds, NULL);

        if ((rval < 0) && (errno != EINTR))
        {
            perror("select");
            exit(EXIT_FAILURE);
        }

        if (rval > 0 && FD_ISSET(sSockFd, &read_fds))
        {
            receiveEvent(aInstance);
        }
    }

    platformAlarmProcess(aInstance);
    platformRadioProcess(aInstance, &read_fds, &write_fds);
#if OPENTHREAD_SIMULATION_VIRTUAL_TIME_UART == 0
    platformUartProcess();
#endif
}

#if OPENTHREAD_CONFIG_OTNS_ENABLE

void otPlatOtnsStatus(const char *aStatus)
{
    uint16_t     statusLength = (uint16_t)strlen(aStatus);
    if (statusLength > OT_EVENT_DATA_MAX_SIZE){
        statusLength = OT_EVENT_DATA_MAX_SIZE;
        assert(statusLength <= OT_EVENT_DATA_MAX_SIZE);
    }
    otSimSendOtnsStatusPushEvent(aStatus, statusLength);
}

#endif // OPENTHREAD_CONFIG_OTNS_ENABLE

#endif // OPENTHREAD_SIMULATION_VIRTUAL_TIME<|MERGE_RESOLUTION|>--- conflicted
+++ resolved
@@ -71,30 +71,8 @@
     gTerminate = true;
 }
 
-<<<<<<< HEAD
 #define VERIFY_EVENT_SIZE(X) assert( (payloadLen >= sizeof(X)) && "received event payload too small" );
-=======
-void otSimSendEvent(const struct Event *aEvent)
-{
-    ssize_t            rval;
-    struct sockaddr_in sockaddr;
-
-    memset(&sockaddr, 0, sizeof(sockaddr));
-    sockaddr.sin_family = AF_INET;
-    inet_pton(AF_INET, "127.0.0.1", &sockaddr.sin_addr);
-    sockaddr.sin_port = htons(sPortBase + sPortOffset);
-
-    rval = sendto(sSockFd, aEvent, offsetof(struct Event, mData) + aEvent->mDataLength, 0, (struct sockaddr *)&sockaddr,
-                  sizeof(sockaddr));
-
-    if (rval < 0)
-    {
-        perror("sendto");
-        exit(EXIT_FAILURE);
-    }
-}
-
->>>>>>> d805b5dd
+
 static void receiveEvent(otInstance *aInstance)
 {
     struct Event event;
@@ -194,25 +172,8 @@
 
     parseFromEnvAsUint16("PORT_BASE", &sPortBase);
 
-<<<<<<< HEAD
-    if (offset)
-    {
-        char *endptr;
-
-        sPortOffset = (uint16_t)strtol(offset, &endptr, 0);
-
-        if (*endptr != '\0')
-        {
-            fprintf(stderr, "Invalid PORT_OFFSET: %s\n", offset);
-            exit(EXIT_FAILURE);
-        }
-
-        sPortOffset *= (OPENTHREAD_SIMULATION_MAX_NETWORK_SIZE + 1);
-    }
-=======
     parseFromEnvAsUint16("PORT_OFFSET", &sPortOffset);
     sPortOffset *= (MAX_NETWORK_SIZE + 1);
->>>>>>> d805b5dd
 
     sockaddr.sin_port        = htons((uint16_t)(sPortBase + sPortOffset + gNodeId));
     sockaddr.sin_addr.s_addr = INADDR_ANY;
@@ -256,9 +217,9 @@
 
     gNodeId = (uint32_t)strtol(argv[1], &endptr, 0);
 
-    if (*endptr != '\0' || gNodeId < 1 || gNodeId > OPENTHREAD_SIMULATION_MAX_NETWORK_SIZE)
-    {
-        fprintf(stderr, "Invalid NodeId: %s (must be 1-%i)\n", argv[1], OPENTHREAD_SIMULATION_MAX_NETWORK_SIZE);
+    if (*endptr != '\0' || gNodeId < 1 || gNodeId > MAX_NETWORK_SIZE)
+    {
+        fprintf(stderr, "Invalid NodeId: %s (must be 1-%i)\n", argv[1], MAX_NETWORK_SIZE);
         exit(EXIT_FAILURE);
     }
 
